"use strict";

var	SocketIO = require('socket.io'),
	socketioWildcard = require('socketio-wildcard')(),
	util = require('util'),
	async = require('async'),
	path = require('path'),
	fs = require('fs'),
	nconf = require('nconf'),
	cookieParser = require('cookie-parser')(nconf.get('secret')),
	winston = require('winston'),

	db = require('../database'),
	user = require('../user'),
	topics = require('../topics'),
	logger = require('../logger'),
	ratelimit = require('../middleware/ratelimit'),

	Sockets = {},
	Namespaces = {};

/* === */


var io;

Sockets.init = function(server) {
	var config = {
<<<<<<< HEAD
		transports: ['polling', 'websocket'],
		path: nconf.get('relative_path') + '/socket.io'
	};

	io = new SocketIO();
=======
			log: true,
			'log level': process.env.NODE_ENV === 'development' ? 2 : 0,
			transports: ['websocket', 'xhr-polling', 'jsonp-polling', 'flashsocket'],
			'browser client minification': true,
			resource: nconf.get('relative_path') + '/socket.io'
		};

	// If a redis server is configured, use it as a socket.io store, otherwise, fall back to in-memory store
	if (nconf.get('redis')) {
		var RedisStore = require('socket.io/lib/stores/redis'),
			database = require('../database/redis'),
			pub = database.connect(),
			sub = database.connect(),
			client = database.connect();

		// "redis" property needs to be passed in as referenced here: https://github.com/Automattic/socket.io/issues/808
		// Probably fixed in socket.IO 1.0
		config.store = new RedisStore({
			redis: require('redis'),
			redisPub : pub,
			redisSub : sub,
			redisClient : client
		});
	} else if (nconf.get('cluster')) {
		winston.warn('[socket.io] Clustering detected, you are advised to configure Redis as a websocket store.');
	}
>>>>>>> 5ac5d20e

	addRedisAdapter(io);

	io.use(socketioWildcard);

	io.listen(server, config);

	Sockets.server = io;

	fs.readdir(__dirname, function(err, files) {
		files.splice(files.indexOf('index.js'), 1);

		async.each(files, function(lib, next) {
			if (lib.substr(lib.length - 3) === '.js') {
				lib = lib.slice(0, -3);
				Namespaces[lib] = require('./' + lib);
			}

			next();
		});
	});

	io.use(function(socket, next) {
		console.log('AUTH');

		var handshake = socket.request,
		 	sessionID;

		if (!handshake) {
		 	return next(new Error('[[error:not-authorized]]'));
		}

		cookieParser(handshake, {}, function(err) {
			if (err) {
				return next(err);
			}

			var sessionID = handshake.signedCookies['express.sid'];

			db.sessionStore.get(sessionID, function(err, sessionData) {
				if (err) {
					return next(err);
				}
				if (sessionData && sessionData.passport && sessionData.passport.user) {
					socket.uid = parseInt(sessionData.passport.user, 10);
				} else {
					socket.uid = 0;
				}
				next();
			});
		});
	});

<<<<<<< HEAD
	io.on('connection', function(socket) {
		console.log('CONNECTED', socket.uid, socket.id);
=======
				socket.uid = parseInt(uid, 10);

				/* If meta.config.loggerIOStatus > 0, logger.io_one will hook into this socket */
				logger.io_one(socket, uid);

				if (uid) {
					socket.join('uid_' + uid);
					socket.join('online_users');

					async.parallel({
						user: function(next) {
							user.getUserFields(uid, ['username', 'userslug', 'picture', 'status'], next);
						},
						isAdmin: function(next) {
							user.isAdministrator(uid, next);
						}
					}, function(err, userData) {
						if (err || !userData.user) {
							return;
						}
						socket.emit('event:connect', {
							status: 1,
							username: userData.user.username,
							userslug: userData.user.userslug,
							picture: userData.user.picture,
							isAdmin: userData.isAdmin,
							uid: uid
						});

						socket.broadcast.emit('event:user_status_change', {uid:uid, status: userData.user.status});
					});
>>>>>>> 5ac5d20e

		logger.io_one(socket, socket.uid);

		if (socket.uid) {
			onUserConnect(socket.uid, socket.id);
			socket.join('uid_' + socket.uid);
			socket.join('online_users');

			async.parallel({
				user: function(next) {
					user.getUserFields(socket.uid, ['username', 'userslug', 'picture', 'status'], next);
				},
				isAdmin: function(next) {
					user.isAdministrator(socket.uid, next);
				}
			}, function(err, userData) {
				if (err || !userData.user) {
					return;
				}
				socket.emit('event:connect', {
					status: 1,
					username: userData.user.username,
					userslug: userData.user.userslug,
					picture: userData.user.picture,
					isAdmin: userData.isAdmin,
					uid: socket.uid
				});

				socket.broadcast.emit('event:user_status_change', {uid: socket.uid, status: userData.user.status});
			});
		} else {
			socket.join('online_guests');
			socket.emit('event:connect', {
				status: 1,
				username: '[[global:guest]]',
				isAdmin: false,
				uid: 0
			});
		}

		socket.on('disconnect', function() {
			var socketCount = Sockets.getUserSocketCount(socket.uid);
			console.log('DISCONNECT', socket.uid, socket.id);
			if (socket.uid && socketCount <= 1) {
				socket.broadcast.emit('event:user_status_change', {uid: socket.uid, status: 'offline'});
			}

<<<<<<< HEAD
			onUserDisconnect(socket.uid, socket.id, socketCount);

			// for(var roomName in io.sockets.manager.roomClients[socket.id]) {
			// 	if (roomName.indexOf('topic') !== -1) {
			// 		io.sockets.in(roomName.slice(1)).emit('event:user_leave', socket.uid);
			// 	}
			// }
=======
			for(var roomName in io.sockets.manager.roomClients[socket.id]) {
				if (roomName.indexOf('topic') !== -1) {
					io.sockets.in(roomName.slice(1)).emit('event:user_leave', socket.uid);
				}
			}
>>>>>>> 5ac5d20e
		});

		socket.on('*', function(payload) {
			if (!payload.data.length) {
				return winston.warn('[socket.io] Empty payload');
			}

			var eventName = payload.data[0];
			var params = payload.data[1];
			var callback = typeof payload.data[payload.data.length - 1] === 'function' ? payload.data[payload.data.length - 1] : function() {};

			if (!eventName) {
				return winston.warn('[socket.io] Empty method name');
			}

			if (ratelimit.isFlooding(socket)) {
				winston.warn('[socket.io] Too many emits! Disconnecting uid : ' + socket.uid + '. Message : ' + payload.name);
				return socket.disconnect();
			}

			var parts = eventName.toString().split('.'),
				namespace = parts[0],
				methodToCall = parts.reduce(function(prev, cur) {
					if (prev !== null && prev[cur]) {
						return prev[cur];
					} else {
						return null;
					}
				}, Namespaces);

			if(!methodToCall) {
				if (process.env.NODE_ENV === 'development') {
					winston.warn('[socket.io] Unrecognized message: ' + eventName);
				}
				return;
			}

			if (Namespaces[namespace].before) {
				Namespaces[namespace].before(socket, eventName, function() {
					callMethod(methodToCall, socket, params, callback);
				});
			} else {
				callMethod(methodToCall, socket, params, callback);
			}
		});
	});
};

function addRedisAdapter(io) {
	if (nconf.get('redis')) {
		var redisAdapter = require('socket.io-redis');
		var redis = require('../database/redis');
		var pub = redis.connect({return_buffers: true});
		var sub = redis.connect({return_buffers: true});

		io.adapter(redisAdapter({pubClient: pub, subClient: sub}));
	} else {
		winston.warn('[socket.io] Clustering detected, you are advised to configure Redis as a websocket store.');
	}
}

function callMethod(method, socket, params, callback) {
	method.call(null, socket, params, function(err, result) {
		callback(err ? {message: err.message} : null, result);
	});
}

Sockets.logoutUser = function(uid) {
	Sockets.getUserSockets(uid).forEach(function(socket) {
		if (socket.handshake && socket.handshake.signedCookies && socket.handshake.signedCookies['express.sid']) {
			db.sessionStore.destroy(socket.handshake.signedCookies['express.sid']);
		}

		socket.emit('event:disconnect');
		socket.disconnect();
	});
};

Sockets.in = function(room) {
	return io.sockets.in(room);
};

Sockets.uidInRoom = function(uid, room) {
	return false;

	var userSocketIds = io.sockets.manager.rooms['/uid_' + uid];
	if (!Array.isArray(userSocketIds) || !userSocketIds.length) {
		return false;
	}

	var roomSocketIds = io.sockets.manager.rooms['/' + room];
	if (!Array.isArray(roomSocketIds) || !roomSocketIds.length) {
		return false;
	}

	for (var i=0; i<userSocketIds.length; ++i) {
		if (roomSocketIds.indexOf(userSocketIds[i]) !== -1) {
			return true;
		}
	}
	return false;
};

Sockets.getSocketCount = function() {
	return 0;

	var clients = io.sockets.manager.rooms[''];
	return Array.isArray(clients) ? clients.length : 0;
};

Sockets.getUserSocketCount = function(uid) {
	return 0;

	var roomClients = io.sockets.manager.rooms['/uid_' + uid];
	if(!Array.isArray(roomClients)) {
		return 0;
	}
	return roomClients.length;
};

Sockets.getOnlineAnonCount = function () {
	return 0;

	var guestRoom = io.sockets.manager.rooms['/online_guests'];
	if (!Array.isArray(guestRoom)) {
		return 0;
	}
	return guestRoom.length;
};

Sockets.getUserSockets = function(uid) {
	return [];

	var sockets = io.sockets.clients();
	if(!sockets || !sockets.length) {
		return [];
	}

	uid = parseInt(uid, 10);

	sockets = sockets.filter(function(s) {
		return s.uid === uid;
	});

	return sockets;
};

Sockets.getUserRooms = function(uid) {
	return {};

	var rooms = {};
	var uidSocketIds = io.sockets.manager.rooms['/uid_' + uid];
	if (!Array.isArray(uidSocketIds)) {
		return [];
	}
	for (var i=0; i<uidSocketIds.length; ++i) {
		var roomClients = io.sockets.manager.roomClients[uidSocketIds[i]];
	 	for (var roomName in roomClients) {
	 		if (roomName && roomClients.hasOwnProperty(roomName)) {
	 			rooms[roomName.slice(1)] = true;
	 		}
	 	}
	}

	rooms = Object.keys(rooms);
	return rooms;
};

Sockets.reqFromSocket = function(socket) {
	console.log('socket.request', socket.request);
	return socket.request;
	// var headers = socket.handshake.headers,
	// 	host = headers.host,
	// 	referer = headers.referer || '';

	// return {
	// 	ip: headers['x-forwarded-for'] || (socket.handshake.address || {}).address,
	// 	host: host,
	// 	protocol: headers.secure ? 'https' : 'http',
	// 	secure: !!headers.secure,
	// 	url: referer,
	// 	path: referer.substr(referer.indexOf(host) + host.length),
	// 	headers: headers
	// };
};

Sockets.isUserOnline = function(uid) {
	return false;
	if (!io) {
		// Special handling for install script (socket.io not initialised)
		return false;
	}

	return Array.isArray(io.sockets.manager.rooms['/uid_' + uid]);
};

Sockets.isUsersOnline = function(uids, callback) {
	var data = uids.map(Sockets.isUserOnline);

	callback(null, data);
};

Sockets.updateRoomBrowsingText = function (roomName, selfUid) {
	if (!roomName) {
		return;
	}

	var	uids = Sockets.getUidsInRoom(roomName);
	var total = uids.length;
	uids = uids.slice(0, 9);
	if (selfUid) {
		uids = [selfUid].concat(uids);
	}
	if (!uids.length) {
		return;
	}
	user.getMultipleUserFields(uids, ['uid', 'username', 'userslug', 'picture', 'status'], function(err, users) {
		if (err) {
			return;
		}

		users = users.filter(function(user) {
			return user && user.status !== 'offline';
		});

		io.sockets.in(roomName).emit('event:update_users_in_room', {
			users: users,
			room: roomName,
			total: Math.max(0, total - uids.length)
		});
	});
};

Sockets.getUidsInRoom = function(roomName) {
	return [];
	var uids = [];
	roomName = roomName ? '/' + roomName : '';
	var socketids = io.sockets.manager.rooms[roomName];
	if (!Array.isArray(socketids)) {
		return [];
	}

	for(var i=0; i<socketids.length; ++i) {
		var socketRooms = Object.keys(io.sockets.manager.roomClients[socketids[i]]);
		if (Array.isArray(socketRooms)) {
			socketRooms.forEach(function(roomName) {
				if (roomName.indexOf('/uid_') === 0 ) {
					uids.push(roomName.split('_')[1]);
				}
			});
		}
	}

	return uids;
};


/* Exporting */
module.exports = Sockets;<|MERGE_RESOLUTION|>--- conflicted
+++ resolved
@@ -26,40 +26,11 @@
 
 Sockets.init = function(server) {
 	var config = {
-<<<<<<< HEAD
 		transports: ['polling', 'websocket'],
 		path: nconf.get('relative_path') + '/socket.io'
 	};
 
 	io = new SocketIO();
-=======
-			log: true,
-			'log level': process.env.NODE_ENV === 'development' ? 2 : 0,
-			transports: ['websocket', 'xhr-polling', 'jsonp-polling', 'flashsocket'],
-			'browser client minification': true,
-			resource: nconf.get('relative_path') + '/socket.io'
-		};
-
-	// If a redis server is configured, use it as a socket.io store, otherwise, fall back to in-memory store
-	if (nconf.get('redis')) {
-		var RedisStore = require('socket.io/lib/stores/redis'),
-			database = require('../database/redis'),
-			pub = database.connect(),
-			sub = database.connect(),
-			client = database.connect();
-
-		// "redis" property needs to be passed in as referenced here: https://github.com/Automattic/socket.io/issues/808
-		// Probably fixed in socket.IO 1.0
-		config.store = new RedisStore({
-			redis: require('redis'),
-			redisPub : pub,
-			redisSub : sub,
-			redisClient : client
-		});
-	} else if (nconf.get('cluster')) {
-		winston.warn('[socket.io] Clustering detected, you are advised to configure Redis as a websocket store.');
-	}
->>>>>>> 5ac5d20e
 
 	addRedisAdapter(io);
 
@@ -113,47 +84,12 @@
 		});
 	});
 
-<<<<<<< HEAD
 	io.on('connection', function(socket) {
 		console.log('CONNECTED', socket.uid, socket.id);
-=======
-				socket.uid = parseInt(uid, 10);
-
-				/* If meta.config.loggerIOStatus > 0, logger.io_one will hook into this socket */
-				logger.io_one(socket, uid);
-
-				if (uid) {
-					socket.join('uid_' + uid);
-					socket.join('online_users');
-
-					async.parallel({
-						user: function(next) {
-							user.getUserFields(uid, ['username', 'userslug', 'picture', 'status'], next);
-						},
-						isAdmin: function(next) {
-							user.isAdministrator(uid, next);
-						}
-					}, function(err, userData) {
-						if (err || !userData.user) {
-							return;
-						}
-						socket.emit('event:connect', {
-							status: 1,
-							username: userData.user.username,
-							userslug: userData.user.userslug,
-							picture: userData.user.picture,
-							isAdmin: userData.isAdmin,
-							uid: uid
-						});
-
-						socket.broadcast.emit('event:user_status_change', {uid:uid, status: userData.user.status});
-					});
->>>>>>> 5ac5d20e
 
 		logger.io_one(socket, socket.uid);
 
 		if (socket.uid) {
-			onUserConnect(socket.uid, socket.id);
 			socket.join('uid_' + socket.uid);
 			socket.join('online_users');
 
@@ -196,21 +132,11 @@
 				socket.broadcast.emit('event:user_status_change', {uid: socket.uid, status: 'offline'});
 			}
 
-<<<<<<< HEAD
-			onUserDisconnect(socket.uid, socket.id, socketCount);
-
 			// for(var roomName in io.sockets.manager.roomClients[socket.id]) {
 			// 	if (roomName.indexOf('topic') !== -1) {
 			// 		io.sockets.in(roomName.slice(1)).emit('event:user_leave', socket.uid);
 			// 	}
 			// }
-=======
-			for(var roomName in io.sockets.manager.roomClients[socket.id]) {
-				if (roomName.indexOf('topic') !== -1) {
-					io.sockets.in(roomName.slice(1)).emit('event:user_leave', socket.uid);
-				}
-			}
->>>>>>> 5ac5d20e
 		});
 
 		socket.on('*', function(payload) {
