--- conflicted
+++ resolved
@@ -1,846 +1,99 @@
-var path = require('path'),
-	fs = require('fs'),
-	nconf = require('nconf'),
-	express = require('express'),
-	express_namespace = require('express-namespace'),
-	WebServer = express(),
-	server,
-	winston = require('winston'),
-	async = require('async'),
-
-	db = require('./database'),
-	auth = require('./routes/authentication'),
-	meta = require('./meta'),
-	logger = require('./logger'),
-<<<<<<< HEAD
-	middleware = require('./middleware'),
-	routes = require('./routes');
-=======
-	templates = require('./../public/src/templates'),
-	translator = require('./../public/src/translator'),
-
-	admin = require('./routes/admin'),
-	userRoute = require('./routes/user'),
-	apiRoute = require('./routes/api'),
-	feedsRoute = require('./routes/feeds'),
-	metaRoute = require('./routes/meta'),
-	pluginsRoute = require('./routes/plugins');
->>>>>>> 281c482f
-
-if(nconf.get('ssl')) {
-	server = require('https').createServer({
-		key: fs.readFileSync(nconf.get('ssl').key),
-		cert: fs.readFileSync(nconf.get('ssl').cert)
-	}, WebServer);
-} else {
-	server = require('http').createServer(WebServer);
-}
-
-(function (app) {
-	"use strict";
-
-	var	port = nconf.get('PORT') || nconf.get('port');
-
-	logger.init(app);
-	auth.registerApp(app);
-
-	async.series({
-		themesData: meta.themes.get,
-		currentThemeData: function(next) {
-			db.getObjectFields('config', ['theme:type', 'theme:id', 'theme:staticDir', 'theme:templates'], next);
-		}
-	}, function(err, data) {
-		middleware = middleware(app, data);
-		routes(app, middleware);
-
-		if (err) {
-			winston.error('Errors were encountered while attempting to initialise NodeBB.');
-			process.exit();
-		} else {
-			if (process.env.NODE_ENV === 'development') {
-				winston.info('Middlewares loaded.');
-			}
-		}
-	});
-
-	// Cache static files on production
-	if (global.env !== 'development') {
-		app.enable('cache');
-		app.enable('minification');
-
-		// Configure cache-buster timestamp
-		require('child_process').exec('git describe --tags', {
-			cwd: path.join(__dirname, '../')
-		}, function(err, stdOut) {
-			if (!err) {
-				meta.config['cache-buster'] = stdOut.trim();
-			} else {
-				fs.stat(path.join(__dirname, '../package.json'), function(err, stats) {
-					meta.config['cache-buster'] = new Date(stats.mtime).getTime();
-				});
-			}
-		});
-	}
-
-<<<<<<< HEAD
-	if (port !== 80 && port !== 443 && nconf.get('use_port') === false) {
-		winston.info('Enabling \'trust proxy\'');
-		app.enable('trust proxy');
-	}
-=======
-	// Middlewares
-	app.configure(function() {
-		app.engine('tpl', templates.__express);
-		app.set('view engine', 'tpl');
-		app.set('views', path.join(__dirname, '../public/templates'));
-
-		async.series([
-			function(next) {
-				// Pre-router middlewares
-				app.use(express.compress());
-
-				logger.init(app);
-
-				// favicon & apple-touch-icon middleware
-				app.use(express.favicon(path.join(__dirname, '../', 'public', meta.config['brand:favicon'] ? meta.config['brand:favicon'] : 'favicon.ico')));
-				app.use('/apple-touch-icon', function(req, res) {
-					if (meta.config['brand:logo'] && validator.isURL(meta.config['brand:logo'])) {
-						return res.redirect(meta.config['brand:logo']);
-					} else {
-						return res.sendfile(path.join(__dirname, '../public', meta.config['brand:logo'] || '/logo.png'), {
-							maxAge: app.enabled('cache') ? 5184000000 : 0
-						});
-					}
-				});
-
-				app.use(require('less-middleware')({
-					src: path.join(__dirname, '../', 'public'),
-					prefix: nconf.get('relative_path'),
-					yuicompress: app.enabled('minification') ? true : false
-				}));
-				app.use(express.bodyParser()); // Puts POST vars in request.body
-				app.use(express.cookieParser()); // If you want to parse cookies (res.cookies)
-
-				app.use(express.session({
-					store: db.sessionStore,
-					secret: nconf.get('secret'),
-					key: 'express.sid',
-					cookie: {
-						maxAge: 1000 * 60 * 60 * 24 * parseInt(meta.configs.loginDays || 14, 10)
-					}
-				}));
-
-				app.use(express.csrf());
-
-				if (nconf.get('port') != 80 && nconf.get('port') != 443 && nconf.get('use_port') === false) {
-					winston.info('Enabling \'trust proxy\'');
-					app.enable('trust proxy');
-				}
-
-				if ((nconf.get('port') == 80 || nconf.get('port') == 443) && process.env.NODE_ENV !== 'development') {
-					winston.info('Using ports 80 and 443 is not recommend; use a proxy instead. See README.md');
-				}
-
-				// Local vars, other assorted setup
-				app.use(function (req, res, next) {
-					res.locals.csrf_token = req.session._csrf;
-
-					// Disable framing
-					res.setHeader('X-Frame-Options', 'SAMEORIGIN');
-
-					next();
-				});
-
-				// Authentication Routes
-				auth.initialize(app);
-
-				next();
-			},
-			function(next) {
-				async.parallel([
-					function(next) {
-
-						db.getObjectFields('config', ['theme:type', 'theme:id', 'theme:staticDir', 'theme:templates'], function(err, themeData) {
-							var themeId = (themeData['theme:id'] || 'nodebb-theme-vanilla');
-
-							// Detect if a theme has been selected, and handle appropriately
-							if (!themeData['theme:type'] || themeData['theme:type'] === 'local') {
-								// Local theme
-								if (process.env.NODE_ENV === 'development') {
-									winston.info('[themes] Using theme ' + themeId);
-								}
-
-								// Theme's static directory
-								if (themeData['theme:staticDir']) {
-									app.use(nconf.get('relative_path') + '/css/assets', express.static(path.join(nconf.get('themes_path'), themeData['theme:id'], themeData['theme:staticDir']), {
-										maxAge: app.enabled('cache') ? 5184000000 : 0
-									}));
-									if (process.env.NODE_ENV === 'development') {
-										winston.info('Static directory routed for theme: ' + themeData['theme:id']);
-									}
-								}
-
-								if (themeData['theme:templates']) {
-									app.use(nconf.get('relative_path') + '/templates', express.static(path.join(nconf.get('themes_path'), themeData['theme:id'], themeData['theme:templates']), {
-										maxAge: app.enabled('cache') ? 5184000000 : 0
-									}));
-									if (process.env.NODE_ENV === 'development') {
-										winston.info('Custom templates directory routed for theme: ' + themeData['theme:id']);
-									}
-								}
-
-								next();
-							} else {
-								// If not using a local theme (bootswatch, etc), drop back to vanilla
-								if (process.env.NODE_ENV === 'development') {
-									winston.info('[themes] Using theme ' + themeId);
-								}
-
-								app.use(require('less-middleware')({
-									src: path.join(nconf.get('themes_path'), '/nodebb-theme-vanilla'),
-									dest: path.join(__dirname, '../public/css'),
-									prefix: nconf.get('relative_path') + '/css',
-									yuicompress: app.enabled('minification') ? true : false
-								}));
-
-								next();
-							}
-						});
-
-						// Route paths to screenshots for installed themes
-						meta.themes.get(function(err, themes) {
-							var	screenshotPath;
-
-							async.each(themes, function(themeObj, next) {
-								if (themeObj.screenshot) {
-									screenshotPath = path.join(nconf.get('themes_path'), themeObj.id, themeObj.screenshot);
-									(function(id, path) {
-										fs.exists(path, function(exists) {
-											if (exists) {
-												app.get('/css/previews/' + id, function(req, res) {
-													res.sendfile(path);
-												});
-											}
-										});
-									})(themeObj.id, screenshotPath);
-								} else {
-									next(false);
-								}
-							});
-						});
-					}
-				], next);
-			},
-			function(next) {
-				// Router & post-router middlewares
-				app.use(app.router);
-
-				// Static directory /public
-				app.use(nconf.get('relative_path'), express.static(path.join(__dirname, '../', 'public'), {
-					maxAge: app.enabled('cache') ? 5184000000 : 0
-				}));
-
-				// 404 catch-all
-				app.use(function (req, res, next) {
-					var	isLanguage = new RegExp('^' + nconf.get('relative_path') + '/language/[\\w]{2,}/.*.json'),
-						isClientScript = new RegExp('^' + nconf.get('relative_path') + '\\/src\\/forum(\\/admin)?\\/[\\w]+\\.js');
-
-					res.status(404);
-
-					if (isClientScript.test(req.url)) {
-						// Handle missing client-side scripts
-						res.type('text/javascript').send(200, '');
-					} else if (isLanguage.test(req.url)) {
-						// Handle languages by sending an empty object
-						res.json(200, {});
-					} else if (req.accepts('html')) {
-						// respond with html page
-						if (process.env.NODE_ENV === 'development') {
-							winston.warn('Route requested but not found: ' + req.url);
-						}
-
-						res.redirect(nconf.get('relative_path') + '/404');
-					} else if (req.accepts('json')) {
-						// respond with json
-						if (process.env.NODE_ENV === 'development') {
-							winston.warn('Route requested but not found: ' + req.url);
-						}
-
-						res.json({
-							error: 'Not found'
-						});
-					} else {
-						// default to plain-text. send()
-						res.type('txt').send('Not found');
-					}
-				});
-
-				app.use(function (err, req, res, next) {
-
-					// we may use properties of the error object
-					// here and next(err) appropriately, or if
-					// we possibly recovered from the error, simply next().
-					console.error(err.stack);
-					var status = err.status || 500;
-					res.status(status);
-
-					res.json(status, {
-						error: err.message
-					});
-				});
->>>>>>> 281c482f
-
-	if ((port === 80 || port === 443) && process.env.NODE_ENV !== 'development') {
-		winston.info('Using ports 80 and 443 is not recommend; use a proxy instead. See README.md');
-	}
-
-	module.exports.server = server;
-	module.exports.init = function () {
-		server.on("error", function(err){
-			if (err.code === 'EADDRINUSE') {
-				winston.error('NodeBB address in use, exiting...');
-				process.exit(1);
-			} else {
-				throw err;
-			}
-		});
-
-		winston.info('NodeBB attempting to listen on: ' + ((nconf.get('bind_address') === "0.0.0.0" || !nconf.get('bind_address')) ? '0.0.0.0' : nconf.get('bind_address')) + ':' + port);
-		server.listen(port, nconf.get('bind_address'), function(){
-			winston.info('NodeBB Ready');
-		});
-	};
-<<<<<<< HEAD
-=======
-
-	app.create_route = function (url, tpl) { // to remove
-		var	routerScript = '<script> \
-				ajaxify.initialLoad = true; \
-				templates.ready(function(){ajaxify.go("' + url + '", null, true);}); \
-			</script>';
-
-		return routerScript;
-	};
-
-	app.namespace(nconf.get('relative_path'), function () {
-		auth.registerApp(app);
-		metaRoute.createRoutes(app);
-		admin.createRoutes(app);
-		userRoute.createRoutes(app);
-		apiRoute.createRoutes(app);
-		feedsRoute.createRoutes(app);
-		pluginsRoute.createRoutes(app);
-
-		// Basic Routes (entirely client-side parsed, goal is to move the rest of the crap in this file into this one section)
-		(function () {
-			var routes = ['login', 'register', 'account', 'recent', 'popular', '403', '404', '500'],
-				loginRequired = ['unread', 'notifications'];
-
-			async.each(routes.concat(loginRequired), function(route, next) {
-				app.get('/' + route, function (req, res) {
-
-					if ((route === 'register' || route === 'login') && (req.user && req.user.uid > 0)) {
-						user.getUserField(req.user.uid, 'userslug', function (err, userslug) {
-							res.redirect('/user/' + userslug);
-						});
-						return;
-					} else if(route === 'register' && meta.config.allowRegistration !== undefined && parseInt(meta.config.allowRegistration, 10) === 0) {
-						return res.redirect('/403');
-					} else if (loginRequired.indexOf(route) !== -1 && !req.user) {
-						return res.redirect('/403');
-					}
-
-					app.build_header({
-						req: req,
-						res: res
-					}, function (err, header) {
-						res.send((isNaN(parseInt(route, 10)) ? 200 : parseInt(route, 10)), header + app.create_route(route) + templates.footer);
-					});
-				});
-			});
-		}());
-
-
-		app.get('/', function (req, res) {
-			async.parallel({
-				"header": function (next) {
-					app.build_header({
-						req: req,
-						res: res,
-						metaTags: [{
-							name: "title",
-							content: meta.config.title || 'NodeBB'
-						}, {
-							name: "description",
-							content: meta.config.description || ''
-						}, {
-							property: 'og:title',
-							content: 'Index | ' + (meta.config.title || 'NodeBB')
-						}, {
-							property: "og:type",
-							content: 'website'
-						}]
-					}, next);
-				},
-				"categories": function (next) {
-					function canSee(category, next) {
-						CategoryTools.privileges(category.cid, ((req.user) ? req.user.uid || 0 : 0), function(err, privileges) {
-							next(!err && privileges.read);
-						});
-					}
-
-					categories.getAllCategories(0, function (err, returnData) {
-						returnData.categories = returnData.categories.filter(function (category) {
-							return !category.disabled;
-						});
-
-						async.filter(returnData.categories, canSee, function(visibleCategories) {
-							returnData.categories = visibleCategories;
-							next(null, returnData);
-						});
-					});
-				}
-			}, function (err, data) {
-				res.send(
-					data.header +
-					'\n\t<noscript>\n' + templates['noscript/header'] + templates['noscript/home'].parse(data.categories) + '\n\t</noscript>' +
-					app.create_route('') +
-					templates.footer
-				);
-			});
-		});
-
-		app.get('/topic/:topic_id/:slug?', function (req, res, next) {
-			var tid = req.params.topic_id,
-				page = req.query.page || 1,
-				uid = req.user ? req.user.uid : 0;
-
-			async.waterfall([
-				function(next) {
-					ThreadTools.privileges(tid, ((req.user) ? req.user.uid || 0 : 0), function(err, privileges) {
-						if (!err) {
-							if (!privileges.read) {
-								next(new Error('not-enough-privileges'));
-							} else {
-								next();
-							}
-						} else {
-							next(err);
-						}
-					});
-				},
-				function (next) {
-					user.getSettings(uid, function(err, settings) {
-						if (err) {
-							return next(err);
-						}
-
-						var start = (page - 1) * settings.topicsPerPage,
-							end = start + settings.topicsPerPage - 1;
-
-						topics.getTopicWithPosts(tid, uid, start, end, function (err, topicData) {
-							if (topicData) {
-								if (parseInt(topicData.deleted, 10) === 1 && parseInt(topicData.expose_tools, 10) === 0) {
-									return next(new Error('Topic deleted'), null);
-								}
-							}
-
-							next(err, topicData);
-						});
-					});
-				},
-				function (topicData, next) {
-
-					var lastMod = topicData.timestamp,
-						description = (function() {
-							var	content = '';
-							if(topicData.posts.length) {
-								content = S(topicData.posts[0].content).stripTags().s;
-							}
-
-							if (content.length > 255) {
-								content = content.substr(0, 255) + '...';
-							}
-
-							return validator.escape(content);
-						})(),
-						timestamp;
-
-					for (var x = 0, numPosts = topicData.posts.length; x < numPosts; x++) {
-						timestamp = parseInt(topicData.posts[x].timestamp, 10);
-						if (timestamp > lastMod) {
-							lastMod = timestamp;
-						}
-					}
-
-					var ogImageUrl = meta.config['brand:logo'];
-					if(ogImageUrl && ogImageUrl.indexOf('http') === -1) {
-						ogImageUrl = nconf.get('url') + ogImageUrl;
-					}
-
-					app.build_header({
-						req: req,
-						res: res,
-						metaTags: [
-							{
-								name: "title",
-								content: topicData.title
-							},
-							{
-								name: "description",
-								content: description
-							},
-							{
-								property: 'og:title',
-								content: topicData.title
-							},
-							{
-								property: 'og:description',
-								content: description
-							},
-							{
-								property: "og:type",
-								content: 'article'
-							},
-							{
-								property: "og:url",
-								content: nconf.get('url') + '/topic/' + topicData.slug
-							},
-							{
-								property: "og:image:url",
-								content: ogImageUrl
-							},
-							{
-								property: 'og:image',
-								content: topicData.posts.length?topicData.posts[0].picture:''
-							},
-							{
-								property: "article:published_time",
-								content: utils.toISOString(topicData.timestamp)
-							},
-							{
-								property: 'article:modified_time',
-								content: utils.toISOString(lastMod)
-							},
-							{
-								property: 'article:section',
-								content: topicData.category.name
-							}
-						],
-						linkTags: [
-							{
-								rel: 'alternate',
-								type: 'application/rss+xml',
-								href: nconf.get('url') + '/topic/' + tid + '.rss'
-							},
-							{
-								rel: 'up',
-								href: nconf.get('url') + '/category/' + topicData.category.slug
-							}
-						]
-					}, function (err, header) {
-						next(err, {
-							header: header,
-							posts: topicData
-						});
-					});
-				}
-			], function (err, data) {
-				if (err) {
-					if (err.message === 'not-enough-privileges') {
-						return res.redirect('403');
-					} else {
-						return res.redirect('404');
-					}
-				}
-
-				var topic_url = tid + (req.params.slug ? '/' + req.params.slug : '');
-				var queryString = qs.stringify(req.query);
-				if(queryString.length) {
-					topic_url += '?' + queryString;
-				}
-
-				// Paginator for noscript
-				data.posts.pages = [];
-				for(var x=1;x<=data.posts.pageCount;x++) {
-					data.posts.pages.push({
-						page: x,
-						active: x === parseInt(page, 10)
-					});
-				}
-
-				translator.translate(templates['noscript/topic'].parse(data.posts), function(translatedHTML) {
-					res.send(
-						data.header +
-						'\n\t<noscript>\n' + templates['noscript/header'] + translatedHTML + '\n\t</noscript>' +
-						'\n\t' + app.create_route('topic/' + topic_url) + templates.footer
-					);
-				});
-			});
-		});
-
-		app.get('/category/:category_id/:slug?', function (req, res, next) {
-			var cid = req.params.category_id,
-				page = req.query.page || 1,
-				uid = req.user ? req.user.uid : 0;
-
-			async.waterfall([
-				function(next) {
-					CategoryTools.privileges(cid, uid, function(err, privileges) {
-						if (!err) {
-							if (!privileges.read) {
-								next(new Error('not-enough-privileges'));
-							} else {
-								next();
-							}
-						} else {
-							next(err);
-						}
-					});
-				},
-				function (next) {
-					user.getSettings(uid, function(err, settings) {
-						if (err) {
-							return next(err);
-						}
-
-						var start = (page - 1) * settings.topicsPerPage,
-							end = start + settings.topicsPerPage - 1;
-
-						categories.getCategoryById(cid, start, end, 0, function (err, categoryData) {
-							if (categoryData) {
-								if (parseInt(categoryData.disabled, 10) === 1) {
-									return next(new Error('Category disabled'), null);
-								}
-							}
-
-							next(err, categoryData);
-						});
-					});
-				},
-				function (categoryData, next) {
-					app.build_header({
-						req: req,
-						res: res,
-						metaTags: [
-							{
-								name: 'title',
-								content: categoryData.name
-							},
-							{
-								property: 'og:title',
-								content: categoryData.name
-							},
-							{
-								name: 'description',
-								content: categoryData.description
-							},
-							{
-								property: "og:type",
-								content: 'website'
-							}
-						],
-						linkTags: [
-							{
-								rel: 'alternate',
-								type: 'application/rss+xml',
-								href: nconf.get('url') + '/category/' + cid + '.rss'
-							},
-							{
-								rel: 'up',
-								href: nconf.get('url')
-							}
-						]
-					}, function (err, header) {
-						next(err, {
-							header: header,
-							topics: categoryData
-						});
-					});
-				}
-			], function (err, data) {
-				if (err) {
-					if (err.message === 'not-enough-privileges') {
-						return res.redirect('403');
-					} else {
-						return res.redirect('404');
-					}
-				}
-
-				if(data.topics.link) {
-					return res.redirect(data.topics.link);
-				}
-
-				var category_url = cid + (req.params.slug ? '/' + req.params.slug : '');
-				var queryString = qs.stringify(req.query);
-				if(queryString.length) {
-					category_url += '?' + queryString;
-				}
-
-				// Paginator for noscript
-				data.topics.pages = [];
-				for(var x=1;x<=data.topics.pageCount;x++) {
-					data.topics.pages.push({
-						page: x,
-						active: x === parseInt(page, 10)
-					});
-				}
-
-				translator.translate(templates['noscript/category'].parse(data.topics), function(translatedHTML) {
-					res.send(
-						data.header +
-						'\n\t<noscript>\n' + templates['noscript/header'] + translatedHTML + '\n\t</noscript>' +
-						'\n\t' + app.create_route('category/' + category_url) + templates.footer
-					);
-				});
-			});
-		});
-
-		app.get('/confirm/:code', function (req, res) {
-			app.build_header({
-				req: req,
-				res: res
-			}, function (err, header) {
-				res.send(header + app.create_route('confirm/' + req.params.code) + templates.footer);
-			});
-		});
-
-		app.get('/sitemap.xml', function (req, res) {
-			var sitemap = require('./sitemap.js');
-
-			sitemap.render(function (xml) {
-				res.header('Content-Type', 'application/xml');
-				res.send( xml );
-			});
-		});
-
-		app.get('/robots.txt', function (req, res) {
-			res.set('Content-Type', 'text/plain');
-
-			if (meta.config["robots.txt"]) {
-				res.send(meta.config["robots.txt"])
-			} else {
-				res.send("User-agent: *\n" +
-					"Disallow: /admin/\n" +
-					"Sitemap: " + nconf.get('url') + "/sitemap.xml");
-			}
-		});
-
-		app.get('/recent/:term?', function (req, res) {
-			// TODO consolidate with /recent route as well -> that can be combined into this area. See "Basic Routes" near top.
-			app.build_header({
-				req: req,
-				res: res
-			}, function (err, header) {
-				res.send(header + app.create_route('recent/' + req.params.term, null, 'recent') + templates.footer);
-			});
-
-		});
-
-		app.get('/popular/:term?', function (req, res) {
-			app.build_header({
-				req: req,
-				res: res
-			}, function (err, header) {
-				res.send(header + app.create_route('popular/' + req.params.term, null, 'popular') + templates.footer);
-			});
-
-		});
-
-		app.get('/outgoing', function (req, res) {
-			if (!req.query.url) {
-				return res.redirect('/404');
-			}
-
-			app.build_header({
-				req: req,
-				res: res
-			}, function (err, header) {
-				res.send(header + app.create_route('outgoing?url=' + encodeURIComponent(req.query.url)) + templates.footer);
-			});
-		});
-
-		app.get('/search/:term?', function (req, res) {
-
-			if (!req.user && meta.config.allowGuestSearching !== '1') {
-				return res.redirect('/403');
-			}
-			if(!req.params.term) {
-				req.params.term = '';
-			}
-			app.build_header({
-				req: req,
-				res: res
-			}, function (err, header) {
-				res.send(header + app.create_route('search/' + req.params.term, null, 'search') + templates.footer);
-			});
-		});
-
-		// Debug routes
-		if (process.env.NODE_ENV === 'development') {
-			require('./routes/debug')(app);
-		}
-
-		var custom_routes = {
-			'routes': [],
-			'api': [],
-			'templates': []
-		};
-
-		app.get_custom_templates = function() {
-			return custom_routes.templates.map(function(tpl) {
-				return tpl.template.split('.tpl')[0];
-			});
-		};
-
-		plugins.ready(function() {
-			plugins.fireHook('filter:server.create_routes', custom_routes, function(err, custom_routes) {
-				var routes = custom_routes.routes;
-				for (var route in routes) {
-					if (routes.hasOwnProperty(route)) {
-						(function(route) {
-							app[routes[route].method || 'get'](routes[route].route, function(req, res) {
-								routes[route].options(req, res, function(options) {
-									app.build_header({
-										req: options.req || req,
-										res: options.res || res
-									}, function (err, header) {
-										res.send(header + options.content + templates.footer);
-									});
-								});
-							});
-						}(route));
-					}
-				}
-
-				var apiRoutes = custom_routes.api;
-				for (var route in apiRoutes) {
-					if (apiRoutes.hasOwnProperty(route)) {
-						(function(route) {
-							app[apiRoutes[route].method || 'get']('/api' + apiRoutes[route].route, function(req, res) {
-								apiRoutes[route].callback(req, res, function(data) {
-									res.json(data);
-								});
-							});
-						}(route));
-					}
-				}
-
-				var templateRoutes = custom_routes.templates;
-				for (var route in templateRoutes) {
-					if (templateRoutes.hasOwnProperty(route)) {
-						(function(route) {
-							app.get('/templates/' + templateRoutes[route].template, function(req, res) {
-								res.send(templateRoutes[route].content);
-							});
-						}(route));
-					}
-				}
-
-			});
-		});
-
-
-	});
->>>>>>> 281c482f
-}(WebServer));
+var path = require('path'),
+	fs = require('fs'),
+	nconf = require('nconf'),
+	express = require('express'),
+	express_namespace = require('express-namespace'),
+	WebServer = express(),
+	server,
+	winston = require('winston'),
+	async = require('async'),
+
+	db = require('./database'),
+	auth = require('./routes/authentication'),
+	meta = require('./meta'),
+	logger = require('./logger'),
+	middleware = require('./middleware'),
+	routes = require('./routes');
+
+if(nconf.get('ssl')) {
+	server = require('https').createServer({
+		key: fs.readFileSync(nconf.get('ssl').key),
+		cert: fs.readFileSync(nconf.get('ssl').cert)
+	}, WebServer);
+} else {
+	server = require('http').createServer(WebServer);
+}
+
+(function (app) {
+	"use strict";
+
+	var	port = nconf.get('PORT') || nconf.get('port');
+
+	logger.init(app);
+	auth.registerApp(app);
+
+	async.series({
+		themesData: meta.themes.get,
+		currentThemeData: function(next) {
+			db.getObjectFields('config', ['theme:type', 'theme:id', 'theme:staticDir', 'theme:templates'], next);
+		}
+	}, function(err, data) {
+		middleware = middleware(app, data);
+		routes(app, middleware);
+
+		if (err) {
+			winston.error('Errors were encountered while attempting to initialise NodeBB.');
+			process.exit();
+		} else {
+			if (process.env.NODE_ENV === 'development') {
+				winston.info('Middlewares loaded.');
+			}
+		}
+	});
+
+	// Cache static files on production
+	if (global.env !== 'development') {
+		app.enable('cache');
+		app.enable('minification');
+
+		// Configure cache-buster timestamp
+		require('child_process').exec('git describe --tags', {
+			cwd: path.join(__dirname, '../')
+		}, function(err, stdOut) {
+			if (!err) {
+				meta.config['cache-buster'] = stdOut.trim();
+			} else {
+				fs.stat(path.join(__dirname, '../package.json'), function(err, stats) {
+					meta.config['cache-buster'] = new Date(stats.mtime).getTime();
+				});
+			}
+		});
+	}
+
+	if (port !== 80 && port !== 443 && nconf.get('use_port') === false) {
+		winston.info('Enabling \'trust proxy\'');
+		app.enable('trust proxy');
+	}
+
+	if ((port === 80 || port === 443) && process.env.NODE_ENV !== 'development') {
+		winston.info('Using ports 80 and 443 is not recommend; use a proxy instead. See README.md');
+	}
+
+	module.exports.server = server;
+	module.exports.init = function () {
+		server.on("error", function(err){
+			if (err.code === 'EADDRINUSE') {
+				winston.error('NodeBB address in use, exiting...');
+				process.exit(1);
+			} else {
+				throw err;
+			}
+		});
+
+		winston.info('NodeBB attempting to listen on: ' + ((nconf.get('bind_address') === "0.0.0.0" || !nconf.get('bind_address')) ? '0.0.0.0' : nconf.get('bind_address')) + ':' + port);
+		server.listen(port, nconf.get('bind_address'), function(){
+			winston.info('NodeBB Ready');
+		});
+	};
+
+}(WebServer));